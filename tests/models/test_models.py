--- conflicted
+++ resolved
@@ -1281,11 +1281,7 @@
     # step 2 Check model setup
     DestVI.setup_anndata(dataset, layer=None)
     DestVI.setup_anndata(dataset, layer=None, vamp_prior_p=10000)
-<<<<<<< HEAD
     dataset.obs['overclustering_vamp'] = list(range(dataset.n_obs))
-=======
-    dataset.obs["overclustering_vamp"] = list(range(len(dataset.n_obs)))
->>>>>>> b523918c
     DestVI.setup_anndata(dataset, layer=None)
 
     # step 3 learn destVI with multiple amortization scheme
