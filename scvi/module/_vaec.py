# -*- coding: utf-8 -*-
import numpy as np
import torch
from torch.distributions import Normal
from torch.distributions import kl_divergence as kl

from scvi import _CONSTANTS
from scvi.distributions import NegativeBinomial
from scvi.module.base import BaseModuleClass, LossRecorder, auto_move_data
from scvi.nn import Encoder, FCLayers

torch.backends.cudnn.benchmark = True


# Conditional VAE model
class VAEC(BaseModuleClass):
    """
    Conditional Variational auto-encoder model.

    This is an implementation of the CondSCVI model

    Parameters
    ----------
    n_input
        Number of input genes
    n_labels
        Number of labels
    n_hidden
        Number of nodes per hidden layer
    n_latent
        Dimensionality of the latent space
    n_layers
        Number of hidden layers used for encoder and decoder NNs
    dropout_rate
        Dropout rate for the encoder neural network
    log_variational
        Log(data+1) prior to encoding for numerical stability. Not normalization.
    """

    def __init__(
        self,
        n_input: int,
        n_labels: int = 0,
        n_hidden: int = 128,
        n_latent: int = 5,
        n_layers: int = 2,
        dropout_rate: float = 0.1,
        log_variational: bool = True,
        ct_weight: np.ndarray = None,
        **module_kwargs,
    ):
        super().__init__()
        self.dispersion = "gene"
        self.n_latent = n_latent
        self.n_layers = n_layers
        self.n_hidden = n_hidden
        self.log_variational = log_variational
        self.gene_likelihood = "nb"
        self.latent_distribution = "normal"
        # Automatically deactivate if useless
        self.n_batch = 0
        self.n_labels = n_labels

        # gene dispersion
        self.px_r = torch.nn.Parameter(torch.randn(n_input))

        # z encoder goes from the n_input-dimensional data to an n_latent-d
        self.z_encoder = Encoder(
            n_input,
            n_latent,
            n_cat_list=[n_labels],
            n_layers=n_layers,
            n_hidden=n_hidden,
            dropout_rate=dropout_rate,
            inject_covariates=True,
            use_batch_norm=False,
            use_layer_norm=True,
        )

        # decoder goes from n_latent-dimensional space to n_input-d data
        self.decoder = FCLayers(
            n_in=n_latent,
            n_out=n_hidden,
            n_cat_list=[n_labels],
            n_layers=n_layers,
            n_hidden=n_hidden,
            dropout_rate=0,
            inject_covariates=True,
            use_batch_norm=False,
            use_layer_norm=True,
        )
        self.px_decoder = torch.nn.Sequential(
            torch.nn.Linear(n_hidden, n_input), torch.nn.Softplus()
        )

        if ct_weight is not None:
            ct_weight = torch.tensor(ct_weight, dtype=torch.float32)
        else:
            ct_weight = torch.ones((self.n_labels,), dtype=torch.float32)
        self.register_buffer("ct_weight", ct_weight)

    def _get_inference_input(self, tensors):
        x = tensors[_CONSTANTS.X_KEY]
        y = tensors[_CONSTANTS.LABELS_KEY]

        input_dict = dict(
            x=x,
            y=y,
        )
        return input_dict

    def _get_generative_input(self, tensors, inference_outputs):
        z = inference_outputs["z"]
        library = inference_outputs["library"]
        y = tensors[_CONSTANTS.LABELS_KEY]

        input_dict = {
            "z": z,
            "library": library,
            "y": y,
        }
        return input_dict

    @auto_move_data
    def inference(self, x, y, n_samples=1):
        """
        High level inference method.

        Runs the inference (encoder) model.
        """
        x_ = x
        library = torch.log(x.sum(1)).unsqueeze(1)
        if self.log_variational:
            x_ = torch.log(1 + x_)

        qz, z = self.z_encoder(x_, y)

        if n_samples > 1:
            untran_z = qz.sample((n_samples,))
            z = self.z_encoder.z_transformation(untran_z)
            library = library.unsqueeze(0).expand(
                (n_samples, library.size(0), library.size(1))
            )

        outputs = dict(z=z, qz=qz, library=library)
        return outputs

    @auto_move_data
    def generative(self, z, library, y):
        """Runs the generative model."""
        h = self.decoder(z, y)
        px_scale = self.px_decoder(h)
        px_rate = library * px_scale

        return dict(px_scale=px_scale, px_r=self.px_r, px_rate=px_rate)

    def loss(
        self,
        tensors,
        inference_outputs,
        generative_outputs,
        kl_weight: float = 1.0,
    ):
        x = tensors[_CONSTANTS.X_KEY]
        y = tensors[_CONSTANTS.LABELS_KEY]
        qz = inference_outputs["qz"]
        px_rate = generative_outputs["px_rate"]
        px_r = generative_outputs["px_r"]

        mean = torch.zeros_like(qz.loc)
        scale = torch.ones_like(qz.scale)

        kl_divergence_z = kl(qz, Normal(mean, scale)).sum(dim=1)

        reconst_loss = -NegativeBinomial(px_rate, logits=px_r).log_prob(x).sum(-1)
        scaling_factor = self.ct_weight[y.long()[:, 0]]
        loss = torch.mean(scaling_factor * (reconst_loss + kl_weight * kl_divergence_z))
<<<<<<< HEAD
        return LossRecorder(loss, reconst_loss, kl_divergence_z, 0.0)
=======

        return LossRecorder(loss, reconst_loss, kl_divergence_z, torch.tensor(0.0))
>>>>>>> 3ce55149

    @torch.no_grad()
    def sample(
        self,
        tensors,
        n_samples=1,
    ) -> np.ndarray:
        r"""
        Generate observation samples from the posterior predictive distribution.

        The posterior predictive distribution is written as :math:`p(\hat{x} \mid x)`.

        Parameters
        ----------
        tensors
            Tensors dict
        n_samples
            Number of required samples for each cell

        Returns
        -------
        x_new : :py:class:`torch.Tensor`
            tensor with shape (n_cells, n_genes, n_samples)
        """
        inference_kwargs = dict(n_samples=n_samples)
        generative_outputs = self.forward(
            tensors,
            inference_kwargs=inference_kwargs,
            compute_loss=False,
        )[1]

        px_r = generative_outputs["px_r"]
        px_rate = generative_outputs["px_rate"]

        dist = NegativeBinomial(px_rate, logits=px_r)
        if n_samples > 1:
            exprs = dist.sample().permute(
                [1, 2, 0]
            )  # Shape : (n_cells_batch, n_genes, n_samples)
        else:
            exprs = dist.sample()

        return exprs.cpu()<|MERGE_RESOLUTION|>--- conflicted
+++ resolved
@@ -175,12 +175,8 @@
         reconst_loss = -NegativeBinomial(px_rate, logits=px_r).log_prob(x).sum(-1)
         scaling_factor = self.ct_weight[y.long()[:, 0]]
         loss = torch.mean(scaling_factor * (reconst_loss + kl_weight * kl_divergence_z))
-<<<<<<< HEAD
-        return LossRecorder(loss, reconst_loss, kl_divergence_z, 0.0)
-=======
 
         return LossRecorder(loss, reconst_loss, kl_divergence_z, torch.tensor(0.0))
->>>>>>> 3ce55149
 
     @torch.no_grad()
     def sample(
