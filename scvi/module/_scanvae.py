from typing import Iterable, Optional, Sequence

import numpy as np
import torch
from torch.distributions import Categorical, Normal  # ok
from torch.distributions import kl_divergence as kl
from torch.nn import functional as F

from scvi import REGISTRY_KEYS
from scvi._compat import Literal
from scvi.module.base import LossRecorder, auto_move_data
from scvi.nn import Decoder, Encoder

from ._classifier import Classifier  # Basic fully-connected NN classifier.
from ._utils import broadcast_labels
from ._vae import VAE


class SCANVAE(VAE):  # inherits from VAE class (for instance inherits z_encoder)
    """
    Single-cell annotation using variational inference.

    This is an implementation of the scANVI model described in [Xu21]_,
    inspired from M1 + M2 model, as described in (https://arxiv.org/pdf/1406.5298.pdf).

    Parameters
    ----------
    n_version
    n_input
        Number of input genes
    n_batch
        Number of batches
    n_labels
        Number of labels
    n_hidden
        Number of nodes per hidden layer
    n_latent
        Dimensionality of the latent space
    n_layers
        Number of hidden layers used for encoder and decoder NNs
    n_continuous_cov
        Number of continuous covariates
    n_cats_per_cov
        Number of categories for each extra categorical covariate
    dropout_rate
        Dropout rate for neural networks
    dispersion
        One of the following

        * ``'gene'`` - dispersion parameter of NB is constant per gene across cells
        * ``'gene-batch'`` - dispersion can differ between different batches
        * ``'gene-label'`` - dispersion can differ between different labels
        * ``'gene-cell'`` - dispersion can differ for every gene in every cell
    log_variational
        Log(data+1) prior to encoding for numerical stability. Not normalization.
    gene_likelihood
        One of

        * ``'nb'`` - Negative binomial distribution
        * ``'zinb'`` - Zero-inflated negative binomial distribution
    y_prior
        If None, initialized to uniform probability over cell types  OK
    labels_groups
        Label group designations
    use_labels_groups
        Whether to use the label groups
    use_batch_norm
        Whether to use batch norm in layers
    use_layer_norm
        Whether to use layer norm in layers
    **vae_kwargs
        Keyword args for :class:`~scvi.module.VAE`
    """

    def __init__(
        self,
        n_input: int,
        n_batch: int = 0,
        n_labels: int = 0,
        n_hidden: int = 128,
        n_latent: int = 10,
        n_layers: int = 1,
        n_continuous_cov: int = 0,  # in the following, we assume only one categorical covariate with categories, which represents the common case of having multiple batches of data.
        n_cats_per_cov: Optional[Iterable[int]] = None,
        dropout_rate: float = 0.1,
        dispersion: str = "gene",
        log_variational: bool = True,
        gene_likelihood: str = "zinb",
        y_prior=None,
        labels_groups: Sequence[int] = None,
        use_labels_groups: bool = False,
        classifier_parameters: dict = dict(),
        use_batch_norm: Literal["encoder", "decoder", "none", "both"] = "both",
        use_layer_norm: Literal["encoder", "decoder", "none", "both"] = "none",
        n_version=0,  # 0 denotes the old one without the fix
        **vae_kwargs
    ):
        super().__init__(
            n_input,
            n_hidden=n_hidden,
            n_latent=n_latent,
            n_layers=n_layers,
            n_continuous_cov=n_continuous_cov,
            n_cats_per_cov=n_cats_per_cov,
            dropout_rate=dropout_rate,
            n_batch=n_batch,
            dispersion=dispersion,
            log_variational=log_variational,
            gene_likelihood=gene_likelihood,
            use_batch_norm=use_batch_norm,
            use_layer_norm=use_layer_norm,
            **vae_kwargs
        )

        use_batch_norm_encoder = use_batch_norm == "encoder" or use_batch_norm == "both"
        use_batch_norm_decoder = use_batch_norm == "decoder" or use_batch_norm == "both"
        use_layer_norm_encoder = use_layer_norm == "encoder" or use_layer_norm == "both"
        use_layer_norm_decoder = use_layer_norm == "decoder" or use_layer_norm == "both"

        self.n_version = n_version
        self.n_labels = n_labels

        # Classifier takes n_latent as input
        cls_parameters = {
            "n_layers": n_layers,
            "n_hidden": n_hidden,
            "dropout_rate": dropout_rate,
        }
        cls_parameters.update(classifier_parameters)
        self.classifier = Classifier(  # PROBABILISTIC CELL-TYPE ANNOTATION? n_hidden kept as default, classifies between n_labels
            n_latent,  # Number of input dimensions
            n_labels=n_labels,
            use_batch_norm=use_batch_norm_encoder,
            use_layer_norm=use_layer_norm_encoder,
            **cls_parameters
        )

        self.encoder_z2_z1 = Encoder(  # q(z2|z1,....)
            n_latent,
            n_latent,
            n_cat_list=[self.n_labels],
            n_layers=n_layers,
            n_hidden=n_hidden,
            dropout_rate=dropout_rate,
            use_batch_norm=use_batch_norm_encoder,
            use_layer_norm=use_layer_norm_encoder,
        )
        self.decoder_z1_z2 = Decoder(  #  p(z1|z2,....)
            n_latent,
            n_latent,
            n_cat_list=[self.n_labels],
            n_layers=n_layers,
            n_hidden=n_hidden,
            use_batch_norm=use_batch_norm_decoder,
            use_layer_norm=use_layer_norm_decoder,
        )

        self.y_prior = torch.nn.Parameter(  # uniform probabilities for categorical distribution on the cell type  HERE Y=C
            y_prior
            if y_prior is not None
            else (1 / n_labels) * torch.ones(1, n_labels),
            requires_grad=False,
        )
        self.use_labels_groups = use_labels_groups
        self.labels_groups = (
            np.array(labels_groups) if labels_groups is not None else None
        )
        if self.use_labels_groups:
            if labels_groups is None:
                raise ValueError("Specify label groups")
            unique_groups = np.unique(self.labels_groups)
            self.n_groups = len(unique_groups)
            if not (unique_groups == np.arange(self.n_groups)).all():
                raise ValueError()

            self.classifier_groups = Classifier(
                n_latent, n_hidden, self.n_groups, n_layers, dropout_rate
            )
            self.groups_index = torch.nn.ParameterList(
                [
                    torch.nn.Parameter(
                        torch.tensor(
                            (self.labels_groups == i).astype(np.uint8),
                            dtype=torch.uint8,
                        ),
                        requires_grad=False,
                    )
                    for i in range(self.n_groups)
                ]
            )

    @auto_move_data
    def classify(self, x, batch_index=None, cont_covs=None, cat_covs=None):
        if self.log_variational:  # for numerical stability
            x = torch.log(1 + x)

        if cont_covs is not None and self.encode_covariates:
            encoder_input = torch.cat((x, cont_covs), dim=-1)
        else:
            encoder_input = x
        if cat_covs is not None and self.encode_covariates:
            categorical_input = torch.split(cat_covs, 1, dim=1)
        else:
            categorical_input = tuple()

        qz_m, _, z = self.z_encoder(
            encoder_input, batch_index, *categorical_input
        )  # q(z1|x)  without the var   qz_v
        # We classify using the inferred mean parameter of z_1 in the latent space
        z = qz_m
        if self.use_labels_groups:
            w_g = self.classifier_groups(z)
            unw_y = self.classifier(z)
            w_y = torch.zeros_like(unw_y)
            for i, group_index in enumerate(self.groups_index):
                unw_y_g = unw_y[:, group_index]
                w_y[:, group_index] = unw_y_g / (
                    unw_y_g.sum(dim=-1, keepdim=True) + 1e-8
                )
                w_y[:, group_index] *= w_g[:, [i]]
        else:
            w_y = self.classifier(z)
        return w_y

    @auto_move_data
    def classification_loss(
        self, labelled_dataset
    ):  # add a classifiaction loss ON THE LABELLED ATA, following Kingma et al
        x = labelled_dataset[REGISTRY_KEYS.X_KEY]
        y = labelled_dataset[REGISTRY_KEYS.LABELS_KEY]
        batch_idx = labelled_dataset[REGISTRY_KEYS.BATCH_KEY]
        cont_key = REGISTRY_KEYS.CONT_COVS_KEY
        cont_covs = (
            labelled_dataset[cont_key] if cont_key in labelled_dataset.keys() else None
        )

        cat_key = REGISTRY_KEYS.CAT_COVS_KEY
        cat_covs = (
            labelled_dataset[cat_key] if cat_key in labelled_dataset.keys() else None
        )
        classification_loss = F.cross_entropy(
            self.classify(
                x, batch_index=batch_idx, cat_covs=cat_covs, cont_covs=cont_covs
            ),
            y.view(-1).long(),
        )
        return classification_loss

    def loss(
        self,
        tensors,
        inference_outputs,
        generative_ouputs,
        feed_labels=False,  # ? ---> 2 dataloaders, for annotated and un annotated, don't feed labels for un annotated
        kl_weight=1,
        labelled_tensors=None,
        classification_ratio=None,
    ):
        px_r = generative_ouputs["px_r"]
        px_rate = generative_ouputs["px_rate"]
        px_dropout = generative_ouputs["px_dropout"]
        qz1_m = inference_outputs["qz_m"]
        qz1_v = inference_outputs["qz_v"]
        z1 = inference_outputs["z"]
        x = tensors[REGISTRY_KEYS.X_KEY]
        batch_index = tensors[REGISTRY_KEYS.BATCH_KEY]

        if feed_labels:
            y = tensors[REGISTRY_KEYS.LABELS_KEY]
        else:
            y = None

        is_labelled = False if y is None else True

        # Enumerate choices of label
        ys, z1s = broadcast_labels(
            y, z1, n_broadcast=self.n_labels
        )  # one-hot encoding of the labels
        # if z1 is of size (batch_size,latent), z1_s is of size (n_labels*batch_size,latent)
        qz2_m, qz2_v, z2 = self.encoder_z2_z1(z1s, ys)  # q(z2|z1,..)
        pz1_m, pz1_v = self.decoder_z1_z2(z2, ys)  # p(z1|z2,..)

        reconst_loss = self.get_reconstruction_loss(
            x, px_rate, px_r, px_dropout
        )  # expectation of log(p),as in scvi

        # KL Divergence
        mean = torch.zeros_like(qz2_m)
        scale = torch.ones_like(qz2_v)

        kl_divergence_z2 = kl(
            Normal(qz2_m, torch.sqrt(qz2_v)), Normal(mean, scale)  # q(z2|z1,..)||p(z2)
        ).sum(dim=1)

        loss_z1_unweight = -Normal(pz1_m, torch.sqrt(pz1_v)).log_prob(z1s).sum(dim=-1)
        # Sum of the log of the  Normal probability density evaluated at value z1s. The sum is over the latent space.

        loss_z1_weight = Normal(qz1_m, torch.sqrt(qz1_v)).log_prob(z1).sum(dim=-1)

        if not self.use_observed_lib_size:
            ql_m = inference_outputs["ql_m"]
            ql_v = inference_outputs["ql_v"]
            (
                local_library_log_means,
                local_library_log_vars,
            ) = self._compute_local_library_params(batch_index)

            kl_divergence_l = kl(
                Normal(ql_m, torch.sqrt(ql_v)),
                Normal(local_library_log_means, torch.sqrt(local_library_log_vars)),
            ).sum(dim=1)
        else:
            kl_divergence_l = torch.tensor(0.0)

        if labelled_tensors is not None:
            if self.n_version == 1:
<<<<<<< HEAD

                loss_z1_weight_mean = loss_z1_weight.mean()
                loss_z1_unweight_mean = loss_z1_unweight.mean()
                kl_divergence_z2_mean = kl_divergence_z2.mean()
                kl_divergence_l_mean = kl_divergence_l.mean()
                loss = reconst_loss.mean()+loss_z1_weight_mean+loss_z1_unweight_mean+ kl_weight*(kl_divergence_z2_mean+kl_divergence_l_mean)  # add kl terms here
=======
                loss = (
                    reconst_loss.mean()
                    + loss_z1_weight.mean()
                    + loss_z1_unweight.mean()
                    + kl_weight * (kl_divergence_z2.mean() + kl_divergence_l.mean())
                )  # add kl terms here
>>>>>>> afdd11c9

                kl_locals = {
                    "kl_divergence_z2": kl_divergence_z2,
                    "kl_divergence_l": kl_divergence_l,
                }
                classifier_loss = self.classification_loss(labelled_tensors)
                loss += classifier_loss * classification_ratio
                return LossRecorder(
                    loss,
                    reconst_loss,
                    kl_locals,
		    loss_z1_weight_mean = loss_z1_weight_mean,
                    loss_z1_unweight_mean = loss_z1_unweight_mean,
                    kl_divergence_z2_mean = kl_divergence_z2_mean,
                    kl_divergence_l_mean = kl_divergence_l_mean,
                    classification_loss=classifier_loss,
                    n_labelled_tensors=labelled_tensors[REGISTRY_KEYS.X_KEY].shape[0],
                )

        # the ELBO in the case where C=Y is not observed
        probs = self.classifier(z1)  # outputs a vector of size n_labels suming to 1
        reconst_loss += loss_z1_weight + (
            (loss_z1_unweight).view(self.n_labels, -1).t() * probs
        ).sum(dim=1)

        kl_divergence = (kl_divergence_z2.view(self.n_labels, -1).t() * probs).sum(
            dim=1
        )
        kl_divergence_cat = kl(
            Categorical(probs=probs),
            Categorical(probs=self.y_prior.repeat(probs.size(0), 1)),
        )

        kl_divergence += kl_divergence_cat

        kl_divergence += kl_divergence_l

        loss = torch.mean(reconst_loss + kl_divergence * kl_weight)
<<<<<<< HEAD

        loss_z1_weight_mean = loss_z1_weight.mean()
        loss_z1_unweight_mean = loss_z1_unweight.mean()
        kl_divergence_z2_mean = kl_divergence_z2.mean()
        kl_divergence_l_mean = kl_divergence_l.mean()
        kl_divergence_cat_mean = kl_divergence_cat.mean()
 
=======
>>>>>>> afdd11c9

        if labelled_tensors is not None:
            if self.n_version == 0:
                classifier_loss = self.classification_loss(labelled_tensors)
                loss += classifier_loss * classification_ratio
                return LossRecorder(
                    loss,
                    reconst_loss,
                    kl_divergence,
                    loss_z1_weight_mean = loss_z1_weight_mean,
                    kl_divergence_cat_mean = kl_divergence_cat_mean,
                    loss_z1_unweight_mean = loss_z1_unweight_mean,
                    kl_divergence_z2_mean = kl_divergence_z2_mean,
                    kl_divergence_l_mean = kl_divergence_l_mean,
                    classification_loss=classifier_loss,
                )
        print('Hi')

        return LossRecorder(loss, reconst_loss, kl_divergence,  
                    loss_z1_weight_mean = loss_z1_weight_mean,
                    kl_divergence_cat_mean = kl_divergence_cat_mean,
                    loss_z1_unweight_mean = loss_z1_unweight_mean,
                    kl_divergence_z2_mean = kl_divergence_z2_mean,
                    kl_divergence_l_mean = kl_divergence_l_mean,
)
<|MERGE_RESOLUTION|>--- conflicted
+++ resolved
@@ -314,21 +314,12 @@
 
         if labelled_tensors is not None:
             if self.n_version == 1:
-<<<<<<< HEAD
 
                 loss_z1_weight_mean = loss_z1_weight.mean()
                 loss_z1_unweight_mean = loss_z1_unweight.mean()
                 kl_divergence_z2_mean = kl_divergence_z2.mean()
                 kl_divergence_l_mean = kl_divergence_l.mean()
                 loss = reconst_loss.mean()+loss_z1_weight_mean+loss_z1_unweight_mean+ kl_weight*(kl_divergence_z2_mean+kl_divergence_l_mean)  # add kl terms here
-=======
-                loss = (
-                    reconst_loss.mean()
-                    + loss_z1_weight.mean()
-                    + loss_z1_unweight.mean()
-                    + kl_weight * (kl_divergence_z2.mean() + kl_divergence_l.mean())
-                )  # add kl terms here
->>>>>>> afdd11c9
 
                 kl_locals = {
                     "kl_divergence_z2": kl_divergence_z2,
@@ -367,7 +358,6 @@
         kl_divergence += kl_divergence_l
 
         loss = torch.mean(reconst_loss + kl_divergence * kl_weight)
-<<<<<<< HEAD
 
         loss_z1_weight_mean = loss_z1_weight.mean()
         loss_z1_unweight_mean = loss_z1_unweight.mean()
@@ -375,8 +365,6 @@
         kl_divergence_l_mean = kl_divergence_l.mean()
         kl_divergence_cat_mean = kl_divergence_cat.mean()
  
-=======
->>>>>>> afdd11c9
 
         if labelled_tensors is not None:
             if self.n_version == 0:
@@ -393,8 +381,7 @@
                     kl_divergence_l_mean = kl_divergence_l_mean,
                     classification_loss=classifier_loss,
                 )
-        print('Hi')
-
+        
         return LossRecorder(loss, reconst_loss, kl_divergence,  
                     loss_z1_weight_mean = loss_z1_weight_mean,
                     kl_divergence_cat_mean = kl_divergence_cat_mean,
