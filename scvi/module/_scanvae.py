from typing import Iterable, Optional, Sequence

import numpy as np
import torch
from torch.distributions import Categorical, Normal
from torch.distributions import kl_divergence as kl
from torch.nn import functional as F

from scvi import REGISTRY_KEYS
from scvi._compat import Literal
from scvi.module.base import LossRecorder, auto_move_data
from scvi.nn import Decoder, Encoder

from ._classifier import Classifier
from ._utils import broadcast_labels
from ._vae import VAE


class SCANVAE(VAE):
    """
    Single-cell annotation using variational inference.

    This is an implementation of the scANVI model described in [Xu21]_,
    inspired from M1 + M2 model, as described in (https://arxiv.org/pdf/1406.5298.pdf).

    Parameters
    ----------
    n_input
        Number of input genes
    n_batch
        Number of batches
    n_labels
        Number of labels
    n_hidden
        Number of nodes per hidden layer
    n_latent
        Dimensionality of the latent space
    n_layers
        Number of hidden layers used for encoder and decoder NNs
    n_continuous_cov
        Number of continuous covarites
    n_cats_per_cov
        Number of categories for each extra categorical covariate
    dropout_rate
        Dropout rate for neural networks
    dispersion
        One of the following

        * ``'gene'`` - dispersion parameter of NB is constant per gene across cells
        * ``'gene-batch'`` - dispersion can differ between different batches
        * ``'gene-label'`` - dispersion can differ between different labels
        * ``'gene-cell'`` - dispersion can differ for every gene in every cell
    log_variational
        Log(data+1) prior to encoding for numerical stability. Not normalization.
    gene_likelihood
        One of

        * ``'nb'`` - Negative binomial distribution
        * ``'zinb'`` - Zero-inflated negative binomial distribution
    y_prior
        If None, initialized to uniform probability over cell types
    labels_groups
        Label group designations
    use_labels_groups
        Whether to use the label groups
    use_batch_norm
        Whether to use batch norm in layers
    use_layer_norm
        Whether to use layer norm in layers
    **vae_kwargs
        Keyword args for :class:`~scvi.module.VAE`
    """

    def __init__(
        self,
        n_input: int,
        n_batch: int = 0,
        n_labels: int = 0,
        n_hidden: int = 128,
        n_latent: int = 10,
        n_layers: int = 1,
        n_continuous_cov: int = 0,
        n_cats_per_cov: Optional[Iterable[int]] = None,
        dropout_rate: float = 0.1,
        dispersion: str = "gene",
        log_variational: bool = True,
        gene_likelihood: str = "zinb",
        y_prior=None,
        labels_groups: Sequence[int] = None,
        use_labels_groups: bool = False,
        classifier_parameters: dict = dict(),
        use_batch_norm: Literal["encoder", "decoder", "none", "both"] = "both",
        use_layer_norm: Literal["encoder", "decoder", "none", "both"] = "none",
        **vae_kwargs
    ):
        super().__init__(
            n_input,
            n_hidden=n_hidden,
            n_latent=n_latent,
            n_layers=n_layers,
            n_continuous_cov=n_continuous_cov,
            n_cats_per_cov=n_cats_per_cov,
            dropout_rate=dropout_rate,
            n_batch=n_batch,
            dispersion=dispersion,
            log_variational=log_variational,
            gene_likelihood=gene_likelihood,
            use_batch_norm=use_batch_norm,
            use_layer_norm=use_layer_norm,
            **vae_kwargs
        )

        use_batch_norm_encoder = use_batch_norm == "encoder" or use_batch_norm == "both"
        use_batch_norm_decoder = use_batch_norm == "decoder" or use_batch_norm == "both"
        use_layer_norm_encoder = use_layer_norm == "encoder" or use_layer_norm == "both"
        use_layer_norm_decoder = use_layer_norm == "decoder" or use_layer_norm == "both"

        self.n_labels = n_labels
        # Classifier takes n_latent as input
        cls_parameters = {
            "n_layers": n_layers,
            "n_hidden": n_hidden,
            "dropout_rate": dropout_rate,
        }
        cls_parameters.update(classifier_parameters)
        self.classifier = Classifier(
            n_latent,
            n_labels=n_labels,
            use_batch_norm=use_batch_norm_encoder,
            use_layer_norm=use_layer_norm_encoder,
            **cls_parameters
        )

        self.encoder_z2_z1 = Encoder(
            n_latent,
            n_latent,
            n_cat_list=[self.n_labels],
            n_layers=n_layers,
            n_hidden=n_hidden,
            dropout_rate=dropout_rate,
            use_batch_norm=use_batch_norm_encoder,
            use_layer_norm=use_layer_norm_encoder,
        )
        self.decoder_z1_z2 = Decoder(
            n_latent,
            n_latent,
            n_cat_list=[self.n_labels],
            n_layers=n_layers,
            n_hidden=n_hidden,
            use_batch_norm=use_batch_norm_decoder,
            use_layer_norm=use_layer_norm_decoder,
        )

        self.y_prior = torch.nn.Parameter(
            y_prior
            if y_prior is not None
            else (1 / n_labels) * torch.ones(1, n_labels),
            requires_grad=False,
        )
        self.use_labels_groups = use_labels_groups
        self.labels_groups = (
            np.array(labels_groups) if labels_groups is not None else None
        )
        if self.use_labels_groups:
            if labels_groups is None:
                raise ValueError("Specify label groups")
            unique_groups = np.unique(self.labels_groups)
            self.n_groups = len(unique_groups)
            if not (unique_groups == np.arange(self.n_groups)).all():
                raise ValueError()
            self.classifier_groups = Classifier(
                n_latent, n_hidden, self.n_groups, n_layers, dropout_rate
            )
            self.groups_index = torch.nn.ParameterList(
                [
                    torch.nn.Parameter(
                        torch.tensor(
                            (self.labels_groups == i).astype(np.uint8),
                            dtype=torch.uint8,
                        ),
                        requires_grad=False,
                    )
                    for i in range(self.n_groups)
                ]
            )

    @auto_move_data
    def classify(self, x, batch_index=None):
        if self.log_variational:
            x = torch.log(1 + x)
        qz, z = self.z_encoder(x, batch_index)
        # We classify using the inferred mean parameter of z_1 in the latent space
        z = qz.loc
        if self.use_labels_groups:
            w_g = self.classifier_groups(z)
            unw_y = self.classifier(z)
            w_y = torch.zeros_like(unw_y)
            for i, group_index in enumerate(self.groups_index):
                unw_y_g = unw_y[:, group_index]
                w_y[:, group_index] = unw_y_g / (
                    unw_y_g.sum(dim=-1, keepdim=True) + 1e-8
                )
                w_y[:, group_index] *= w_g[:, [i]]
        else:
            w_y = self.classifier(z)
        return w_y

    @auto_move_data
    def classification_loss(self, labelled_dataset):
        x = labelled_dataset[REGISTRY_KEYS.X_KEY]
        y = labelled_dataset[REGISTRY_KEYS.LABELS_KEY]
        batch_idx = labelled_dataset[REGISTRY_KEYS.BATCH_KEY]
        classification_loss = F.cross_entropy(
            self.classify(x, batch_idx), y.view(-1).long()
        )
        return classification_loss

    def loss(
        self,
        tensors,
        inference_outputs,
        generative_ouputs,
        feed_labels=False,
        kl_weight=1,
        labelled_tensors=None,
        classification_ratio=None,
    ):
        px_r = generative_ouputs["px_r"]
        px_rate = generative_ouputs["px_rate"]
        px_dropout = generative_ouputs["px_dropout"]
        qz1 = inference_outputs["qz"]
        z1 = inference_outputs["z"]
<<<<<<< HEAD
        ql = inference_outputs["ql"]
        x = tensors[_CONSTANTS.X_KEY]
        batch_index = tensors[_CONSTANTS.BATCH_KEY]
=======
        x = tensors[REGISTRY_KEYS.X_KEY]
        batch_index = tensors[REGISTRY_KEYS.BATCH_KEY]
>>>>>>> e20c69be

        if feed_labels:
            y = tensors[REGISTRY_KEYS.LABELS_KEY]
        else:
            y = None
        is_labelled = False if y is None else True

        # Enumerate choices of label
        ys, z1s = broadcast_labels(y, z1, n_broadcast=self.n_labels)
        qz2, z2 = self.encoder_z2_z1(z1s, ys)
        pz1_m, pz1_v = self.decoder_z1_z2(z2, ys)

        reconst_loss = self.get_reconstruction_loss(x, px_rate, px_r, px_dropout)

        # KL Divergence
        mean = torch.zeros_like(qz2.loc)
        scale = torch.ones_like(qz2.scale)

        kl_divergence_z2 = kl(qz2, Normal(mean, scale)).sum(dim=1)
        loss_z1_unweight = -Normal(pz1_m, torch.sqrt(pz1_v)).log_prob(z1s).sum(dim=-1)
        loss_z1_weight = qz1.log_prob(z1).sum(dim=-1)
        if not self.use_observed_lib_size:
            (
                local_library_log_means,
                local_library_log_vars,
            ) = self._compute_local_library_params(batch_index)

            kl_divergence_l = kl(
                ql,
                Normal(local_library_log_means, torch.sqrt(local_library_log_vars)),
            ).sum(dim=1)
        else:
            kl_divergence_l = 0.0

        if is_labelled:
            loss = reconst_loss + loss_z1_weight + loss_z1_unweight
            kl_locals = {
                "kl_divergence_z2": kl_divergence_z2,
                "kl_divergence_l": kl_divergence_l,
            }
            if labelled_tensors is not None:
                classifier_loss = self.classification_loss(labelled_tensors)
                loss += classifier_loss * classification_ratio
                return LossRecorder(
                    loss,
                    reconst_loss,
                    kl_locals,
                    classification_loss=classifier_loss,
                    n_labelled_tensors=labelled_tensors[REGISTRY_KEYS.X_KEY].shape[0],
                )
            return LossRecorder(
                loss,
                reconst_loss,
                kl_locals,
                kl_global=torch.tensor(0.0),
            )

        probs = self.classifier(z1)
        reconst_loss += loss_z1_weight + (
            (loss_z1_unweight).view(self.n_labels, -1).t() * probs
        ).sum(dim=1)

        kl_divergence = (kl_divergence_z2.view(self.n_labels, -1).t() * probs).sum(
            dim=1
        )
        kl_divergence += kl(
            Categorical(probs=probs),
            Categorical(probs=self.y_prior.repeat(probs.size(0), 1)),
        )
        kl_divergence += kl_divergence_l

        loss = torch.mean(reconst_loss + kl_divergence * kl_weight)

        if labelled_tensors is not None:
            classifier_loss = self.classification_loss(labelled_tensors)
            loss += classifier_loss * classification_ratio
            return LossRecorder(
                loss,
                reconst_loss,
                kl_divergence,
                classification_loss=classifier_loss,
            )
        return LossRecorder(loss, reconst_loss, kl_divergence)<|MERGE_RESOLUTION|>--- conflicted
+++ resolved
@@ -230,14 +230,8 @@
         px_dropout = generative_ouputs["px_dropout"]
         qz1 = inference_outputs["qz"]
         z1 = inference_outputs["z"]
-<<<<<<< HEAD
-        ql = inference_outputs["ql"]
-        x = tensors[_CONSTANTS.X_KEY]
-        batch_index = tensors[_CONSTANTS.BATCH_KEY]
-=======
         x = tensors[REGISTRY_KEYS.X_KEY]
         batch_index = tensors[REGISTRY_KEYS.BATCH_KEY]
->>>>>>> e20c69be
 
         if feed_labels:
             y = tensors[REGISTRY_KEYS.LABELS_KEY]
@@ -260,6 +254,7 @@
         loss_z1_unweight = -Normal(pz1_m, torch.sqrt(pz1_v)).log_prob(z1s).sum(dim=-1)
         loss_z1_weight = qz1.log_prob(z1).sum(dim=-1)
         if not self.use_observed_lib_size:
+            ql = inference_outputs["ql"]
             (
                 local_library_log_means,
                 local_library_log_vars,
